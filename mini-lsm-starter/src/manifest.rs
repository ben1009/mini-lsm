--- conflicted
+++ resolved
@@ -1,5 +1,3 @@
-<<<<<<< HEAD
-=======
 // Copyright (c) 2022-2025 Alex Chi Z
 //
 // Licensed under the Apache License, Version 2.0 (the "License");
@@ -17,7 +15,6 @@
 #![allow(unused_variables)] // TODO(you): remove this lint after implementing this mod
 #![allow(dead_code)] // TODO(you): remove this lint after implementing this mod
 
->>>>>>> d4651738
 use std::io::Read;
 use std::path::Path;
 use std::sync::Arc;
