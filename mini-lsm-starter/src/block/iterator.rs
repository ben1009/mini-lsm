--- conflicted
+++ resolved
@@ -1,5 +1,3 @@
-<<<<<<< HEAD
-=======
 // Copyright (c) 2022-2025 Alex Chi Z
 //
 // Licensed under the Apache License, Version 2.0 (the "License");
@@ -17,7 +15,6 @@
 #![allow(unused_variables)] // TODO(you): remove this lint after implementing this mod
 #![allow(dead_code)] // TODO(you): remove this lint after implementing this mod
 
->>>>>>> d4651738
 use std::sync::Arc;
 
 use bytes::Buf;
@@ -74,8 +71,6 @@
         let mut ret = Self::new(block.clone());
         ret.seek_to_key(key);
 
-<<<<<<< HEAD
-=======
         let mut lo = 0;
         let mut hi = block.offsets.len() - 1;
         while lo < hi {
@@ -110,7 +105,6 @@
 
         ret.idx = lo;
 
->>>>>>> d4651738
         ret
     }
 
