use serde::{Deserialize, Serialize};

use crate::lsm_storage::LsmStorageState;

#[derive(Debug, Serialize, Deserialize)]
pub struct LeveledCompactionTask {
    // if upper_level is `None`, then it is L0 compaction
    pub upper_level: Option<usize>,
    pub upper_level_sst_ids: Vec<usize>,
    pub lower_level: usize,
    pub lower_level_sst_ids: Vec<usize>,
    pub is_lower_level_bottom_level: bool,
}

#[derive(Debug, Clone)]
pub struct LeveledCompactionOptions {
    pub level_size_multiplier: usize,
    pub level0_file_num_compaction_trigger: usize,
    pub max_levels: usize,
    pub base_level_size_mb: usize,
}

pub struct LeveledCompactionController {
    options: LeveledCompactionOptions,
}

impl LeveledCompactionController {
    pub fn new(options: LeveledCompactionOptions) -> Self {
        Self { options }
    }

    fn find_overlapping_ssts(
        &self,
        snapshot: &LsmStorageState,
        sst_ids: &[usize],
        in_level: usize,
    ) -> Vec<usize> {
        let first_key = sst_ids
            .iter()
            .map(|id| snapshot.sstables[id].first_key())
            .min()
            .unwrap();
        let last_key = sst_ids
            .iter()
            .map(|id| snapshot.sstables[id].last_key())
            .max()
            .unwrap();

        let mut ret = vec![];
        for sst_id in &snapshot.levels[in_level - 1].1 {
            let sst = &snapshot.sstables[sst_id];
            if !(sst.first_key() > last_key || sst.last_key() < first_key) {
                ret.push(*sst_id);
            }
        }

        ret
    }

    pub fn generate_compaction_task(
        &self,
        snapshot: &LsmStorageState,
    ) -> Option<LeveledCompactionTask> {
        // build target level size
        let mut target_sizes = vec![0; snapshot.levels.len()];
        let mut bottom_size = 0;
        snapshot.levels[snapshot.levels.len() - 1]
            .1
            .iter()
            .for_each(|i| bottom_size += snapshot.sstables[i].table_size());
        target_sizes[snapshot.levels.len() - 1] = bottom_size as usize;
        for i in (0..snapshot.levels.len() - 1).rev() {
            if target_sizes[i + 1] as usize >= self.options.base_level_size_mb * 1024 * 1024 {
                target_sizes[i] = target_sizes[i + 1] / self.options.level_size_multiplier;
            }
        }
        // l0 first
        if snapshot.l0_sstables.len() >= self.options.level0_file_num_compaction_trigger {
            let mut lower_level = 0;
            for (i, item) in target_sizes.iter().enumerate() {
                if *item > 0 {
                    lower_level = i;
                    break;
                }
            }

            let lower_level_sst_ids =
                self.find_overlapping_ssts(snapshot, &snapshot.l0_sstables, lower_level + 1);
            return Some(LeveledCompactionTask {
                upper_level: None,
                upper_level_sst_ids: snapshot.l0_sstables.clone(),
                lower_level: lower_level + 1,
                lower_level_sst_ids,
                is_lower_level_bottom_level: lower_level + 1 == self.options.max_levels,
            });
        }

        // find max ratio
        let mut ratio_max = (0.0, 0_usize);
        for (i, &t) in target_sizes.iter().enumerate() {
            let mut size = 0;
            snapshot.levels[i]
                .1
                .iter()
                .for_each(|i| size += snapshot.sstables[i].table_size());
            let ratio = size as f64 / t as f64;
            if ratio > ratio_max.0 {
                ratio_max = (ratio, i);
            }
        }
        if ratio_max.0 <= 1.0 {
            return None;
        }

        let upper_level = ratio_max.1;
        // oldest sst in upper level
        let upper_sstid = *snapshot.levels[upper_level].1.iter().min().unwrap();

        Some(LeveledCompactionTask {
            upper_level: Some(upper_level + 1),
            upper_level_sst_ids: vec![upper_sstid],
            lower_level: upper_level + 1 + 1,
            lower_level_sst_ids: self.find_overlapping_ssts(
                snapshot,
                &[upper_sstid],
                upper_level + 1 + 1,
            ),
            is_lower_level_bottom_level: upper_level + 1 + 1 == self.options.max_levels,
        })
    }

    pub fn apply_compaction_result(
        &self,
        snapshot: &LsmStorageState,
        task: &LeveledCompactionTask,
        output: &[usize],
<<<<<<< HEAD
=======
        _in_recovery: bool,
>>>>>>> 973acffe
    ) -> (LsmStorageState, Vec<usize>) {
        let mut snapshot = snapshot.clone();

        match task.upper_level {
            // might have new l0 insert into snashot.l0_sstables during compaction
            None => snapshot
                .l0_sstables
                .retain(|x| !task.upper_level_sst_ids.contains(x)),
            Some(u) => snapshot.levels[u - 1]
                .1
                .retain(|x| !task.upper_level_sst_ids.contains(x)),
        };
        snapshot.levels[task.lower_level - 1]
            .1
            .retain(|x| !task.lower_level_sst_ids.contains(x));
        snapshot.levels[task.lower_level - 1].1.extend(output);
        snapshot.levels[task.lower_level - 1]
            .1
            .sort_by_key(|x| snapshot.sstables[x].first_key());

        let mut rm_ids = task.upper_level_sst_ids.clone();
        rm_ids.extend(task.lower_level_sst_ids.clone());

        (snapshot, rm_ids)
    }
}<|MERGE_RESOLUTION|>--- conflicted
+++ resolved
@@ -134,10 +134,7 @@
         snapshot: &LsmStorageState,
         task: &LeveledCompactionTask,
         output: &[usize],
-<<<<<<< HEAD
-=======
         _in_recovery: bool,
->>>>>>> 973acffe
     ) -> (LsmStorageState, Vec<usize>) {
         let mut snapshot = snapshot.clone();
 
