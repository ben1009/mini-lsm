--- conflicted
+++ resolved
@@ -33,9 +33,6 @@
 impl Wal {
     pub fn create(path: impl AsRef<Path>) -> Result<Self> {
         let f = File::create_new(path.as_ref()).context("failed to create WAL")?;
-<<<<<<< HEAD
-
-=======
 
         Ok(Self {
             file: Arc::new(Mutex::new(BufWriter::new(f))),
@@ -64,51 +61,9 @@
             skiplist.insert(Bytes::from(key.to_owned()), Bytes::from(value.to_owned()));
         }
 
->>>>>>> d4651738
         Ok(Self {
             file: Arc::new(Mutex::new(BufWriter::new(f))),
         })
-    }
-
-<<<<<<< HEAD
-    pub fn recover(path: impl AsRef<Path>, skiplist: &SkipMap<Bytes, Bytes>) -> Result<Self> {
-        let mut f = File::options()
-            .read(true)
-            .append(true)
-            .open(path.as_ref())
-            .context("failed to recover from WAL")?;
-        let mut buf = Vec::new();
-        f.read_to_end(&mut buf)?;
-
-        let mut data = &buf[..];
-        while data.has_remaining() {
-            let key_size = data.get_u16() as usize;
-            let key = &data[..key_size];
-            data.advance(key_size);
-
-            let value_size = data.get_u16() as usize;
-            let value = &data[..value_size];
-            data.advance(value_size);
-
-            skiplist.insert(Bytes::from(key.to_owned()), Bytes::from(value.to_owned()));
-        }
-
-        Ok(Self {
-            file: Arc::new(Mutex::new(BufWriter::new(f))),
-        })
-=======
-    pub fn put(&self, key: &[u8], value: &[u8]) -> Result<()> {
-        let mut file = self.file.lock();
-        let mut buf = vec![];
-
-        buf.put_u16(key.len() as u16);
-        buf.put(key);
-
-        buf.put_u16(value.len() as u16);
-        buf.put(value);
-
-        file.write_all(&buf).context("failed to write to WAL")
->>>>>>> d4651738
     }
 
     pub fn put(&self, key: &[u8], value: &[u8]) -> Result<()> {
@@ -124,6 +79,11 @@
         file.write_all(&buf).context("failed to write to WAL")
     }
 
+    /// Implement this in week 3, day 5.
+    pub fn put_batch(&self, _data: &[(&[u8], &[u8])]) -> Result<()> {
+        unimplemented!()
+    }
+
     pub fn sync(&self) -> Result<()> {
         let mut file = self.file.lock();
         file.flush()?;
