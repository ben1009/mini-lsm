--- conflicted
+++ resolved
@@ -17,21 +17,12 @@
 
 use std::ops::Bound;
 
-<<<<<<< HEAD
-use anyhow::{bail, Ok, Result};
-
-use crate::{
-    iterators::{
-        concat_iterator::SstConcatIterator, merge_iterator::MergeIterator,
-        two_merge_iterator::TwoMergeIterator, StorageIterator,
-=======
 use anyhow::{Ok, Result, bail};
 
 use crate::{
     iterators::{
         StorageIterator, concat_iterator::SstConcatIterator, merge_iterator::MergeIterator,
         two_merge_iterator::TwoMergeIterator,
->>>>>>> d4651738
     },
     mem_table::MemTableIterator,
     table::SsTableIterator,
