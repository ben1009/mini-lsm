--- conflicted
+++ resolved
@@ -104,18 +104,13 @@
     ///
     /// In week 1, day 1, simply put the key-value pair into the skipmap.
     /// In week 2, day 6, also flush the data to WAL.
-<<<<<<< HEAD
-=======
     /// In week 3, day 5, modify the function to use the batch API.
->>>>>>> d4651738
     pub fn put(&self, key: &[u8], value: &[u8]) -> Result<()> {
         if let Some(wal) = &self.wal {
             wal.put(key, value)?;
             // TODO: change to write_batch sync instead
             wal.sync()?;
         }
-<<<<<<< HEAD
-=======
 
         self.map
             .insert(Bytes::copy_from_slice(key), Bytes::copy_from_slice(value));
@@ -127,17 +122,10 @@
 
         Ok(())
     }
->>>>>>> d4651738
-
-        self.map
-            .insert(Bytes::copy_from_slice(key), Bytes::copy_from_slice(value));
-
-        self.approximate_size.fetch_add(
-            std::mem::size_of_val(key) + std::mem::size_of_val(value),
-            std::sync::atomic::Ordering::SeqCst,
-        );
-
-        Ok(())
+
+    /// Implement this in week 3, day 5.
+    pub fn put_batch(&self, _data: &[(KeySlice, &[u8])]) -> Result<()> {
+        unimplemented!()
     }
 
     pub fn sync_wal(&self) -> Result<()> {
