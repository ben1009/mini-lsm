# Compaction Implementation

![Chapter Overview](./lsm-tutorial/week2-01-full.svg)

In this chapter, you will:

* Implement the compaction logic that combines some files and produces new files.
* Implement the logic to update the LSM states and manage SST files on the filesystem.
* Update LSM read path to incorporate the LSM levels.

To copy the test cases into the starter code and run them,

```
cargo x copy-test --week 2 --day 1
cargo x scheck
```

<div class="warning">

It might be helpful to take a look at [week 2 overview](./week2-overview.md) before reading this chapter to have a general overview of compactions.

</div>

## Task 1: Compaction Implementation

In this task, you will implement the core logic of doing a compaction -- merge sort a set of SST files into a sorted run. You will need to modify:

```
src/compact.rs
```

Specifically, the `force_full_compaction` and `compact` function. `force_full_compaction` is the compaction trigger the decides which files to compact and update the LSM state. `compact` does the actual compaction job that merges some SST files and return a set of new SST files.

Your compaction implementation should take all SSTs in the storage engine, do a merge over them by using `MergeIterator`, and then use the SST builder to write the result into new files. You will need to split the SST files if the file is too large. After compaction completes, you can update the LSM state to add all the new sorted run to the first level of the LSM tree. And, you will need to remove unused files in the LSM tree. In your implementation, your SSTs should only be stored in two places: the L0 SSTs and the L1 SSTs. That is to say, the `levels` structure in the LSM state should only have one vector. In `LsmStorageState`, we have already initialized the LSM to have L1 in `levels` field.

Compaction should not block L0 flush, and therefore you should not take the state lock when merging the files. You should only take the state lock at the end of the compaction process when you update the LSM state, and release the lock right after finishing modifying the states.

You can assume that the user will ensure there is only one compaction going on. `force_full_compaction` will be called in only one thread at any time. The SSTs being put in the level 1 should be sorted by their first key and should not have overlapping key ranges.

<details>

<summary>Spoilers: Compaction Pseudo Code</summary>

```rust,no_run
fn force_full_compaction(&self) {
    let ssts_to_compact = {
        let state = self.state.read();
        state.l0_sstables + state.levels[0]
    };
    let new_ssts = self.compact(FullCompactionTask(ssts_to_compact))?;
    {
        let state_lock = self.state_lock.lock();
        let state = self.state.write();
        state.l0_sstables.remove(/* the ones being compacted */);
        state.levels[0] = new_ssts; // new SSTs added to L1
    };
    std::fs::remove(ssts_to_compact)?;
}
```

</details>

In your compaction implementation, you only need to handle `FullCompaction` for now, where the task information contains the SSTs that you will need to compact. You will also need to ensure the order of the SSTs are correct so that the latest version of a key will be put into the new SST.

Because we always compact all SSTs, if we find multiple version of a key, we can simply retain the latest one. If the latest version is a delete marker, we do not need to keep it in the produced SST files. This does not apply for the compaction strategies in the next few chapters.

There are some things that you might need to think about.

<<<<<<< HEAD
* How does your implementation handle L0 flush in pair with compaction? (Not taking the state lock when doing the compaction, and also need to consider new L0 files produced when compaction is going on.)
=======
* How does your implementation handle L0 flush in parallel with compaction? (Not taking the state lock when doing the compaction, and also need to consider new L0 files produced when compaction is going on.)
>>>>>>> e7486247
* If your implementation removes the original SST files immediately after the compaction completes, will it cause problems in your system? (Generally no on macOS/Linux because the OS will not actually remove the file until no file handle is being held.)

## Task 2: Concat Iterator

In this task, you will need to modify,

```
src/iterators/concat_iterator.rs
```

Now that you have created sorted runs in your system, it is possible to do a simple optimization over the read path. You do not always need to create merge iterators for your SSTs. If SSTs belong to one sorted run, you can create a concat iterator that simply iterates the keys in each SST in order, because SSTs in one sorted run do not contain overlapping key ranges and they are sorted by their first key. We do not want to create all SST iterators in advance (because it will lead to one block read), and therefore we only store SST objects in this iterator.

## Task 3: Integrate with the Read Path

In this task, you will need to modify,

```
src/lsm_iterator.rs
src/lsm_storage.rs
src/compact.rs
```

Now that we have the two-level structure for your LSM tree, and you can change your read path to use the new concat iterator to optimize the read path.

You will need to change the inner iterator type of the `LsmStorageIterator`. After that, you can construct a two merge iterator that merges memtables and L0 SSTs, and another merge iterator that merges that iterator with the L1 concat iterator.

You can also change your compaction implementation to leverage the concat iterator.

You will need to implement `num_active_iterators` for concat iterator so that the test case can test if concat iterators are being used by your implementation, and it should always be 1.

To test your implementation interactively,

```shell
cargo run --bin mini-lsm-cli-ref -- --compaction none # reference solution
cargo run --bin mini-lsm-cli -- --compaction none # your solution
```

And then,

```
fill 1000 3000
flush
fill 1000 3000
flush
full_compaction
fill 1000 3000
flush
full_compaction
get 2333
scan 2000 2333
```

## Test Your Understanding

* What are the definitions of read/write/space amplifications? (This is covered in the overview chapter)
* What are the ways to accurately compute the read/write/space amplifications, and what are the ways to estimate them?
* Is it correct that a key will take some storage space even if a user requests to delete it?
* Given that compaction takes a lot of write bandwidth and read bandwidth and may interfere with foreground operations, it is a good idea to postpone compaction when there are large write flow. It is even beneficial to stop/pause existing compaction tasks in this situation. What do you think of this idea? (Read the [SILK: Preventing Latency Spikes in Log-Structured Merge Key-Value Stores](https://www.usenix.org/conference/atc19/presentation/balmau) paper!)
* Is it a good idea to use/fill the block cache for compactions? Or is it better to fully bypass the block cache when compaction?
* Does it make sense to have a `struct ConcatIterator<I: StorageIterator>` in the system?
* Some researchers/engineers propose to offload compaction to a remote server or a serverless lambda function. What are the benefits, and what might be the potential challenges and performance impacts of doing remote compaction? (Think of the point when a compaction completes and what happens to the block cache on the next read request...)

We do not provide reference answers to the questions, and feel free to discuss about them in the Discord community.

{{#include copyright.md}}<|MERGE_RESOLUTION|>--- conflicted
+++ resolved
@@ -66,11 +66,7 @@
 
 There are some things that you might need to think about.
 
-<<<<<<< HEAD
-* How does your implementation handle L0 flush in pair with compaction? (Not taking the state lock when doing the compaction, and also need to consider new L0 files produced when compaction is going on.)
-=======
 * How does your implementation handle L0 flush in parallel with compaction? (Not taking the state lock when doing the compaction, and also need to consider new L0 files produced when compaction is going on.)
->>>>>>> e7486247
 * If your implementation removes the original SST files immediately after the compaction completes, will it cause problems in your system? (Generally no on macOS/Linux because the OS will not actually remove the file until no file handle is being held.)
 
 ## Task 2: Concat Iterator
