<!--
  mini-lsm-book © 2022-2025 by Alex Chi Z is licensed under CC BY-NC-SA 4.0
-->

# Write Path

![Chapter Overview](./lsm-tutorial/week1-05-overview.svg)

In this chapter, you will:

* Implement the LSM write path with L0 flush.
* Implement the logic to correctly update the LSM state.


To copy the test cases into the starter code and run them,

```
cargo x copy-test --week 1 --day 6
cargo x scheck
```

## Task 1: Flush Memtable to SST

At this point, we have all in-memory things and on-disk files ready, and the storage engine is able to read and merge the data from all these structures. Now, we are going to implement the logic to move things from memory to the disk (so-called flush), and complete the Mini-LSM week 1 course.

In this task, you will need to modify:

```
src/lsm_storage.rs
src/mem_table.rs
```

You will need to modify `LSMStorageInner::force_flush_next_imm_memtable` and `MemTable::flush`. In `LSMStorageInner::open`, you will need to create the LSM database directory if it does not exist. To flush a memtable to the disk, we will need to do three things:

* Select a memtable to flush.
* Create an SST file corresponding to a memtable.
* Remove the memtable from the immutable memtable list and add the SST file to L0 SSTs.

We have not explained what is L0 (level-0) SSTs for now. In general, they are the set of SSTs files directly created as a result of memtable flush. In week 1 of this course, we will only have L0 SSTs on the disk. We will dive into how to organize them efficiently using leveled or tiered structure on the disk in week 2.

Note that creating an SST file is a compute-heavy and a costly operation. Again, we do not want to hold the `state` read/write lock for a long time, as it might block other operations and create huge latency spikes in the LSM operations. Also, we use the `state_lock` mutex to serialize state modification operations in the LSM tree. In this task, you will need to think carefully how to use these locks to make the LSM state modification race-condition free while minimizing critical sections.

We do not have concurrent test cases and you will need to think carefully about your implementation. Also, remember that the last memtable in the immutable memtable list is the earliest one, and is the one that you should flush.

<details>

<summary>Spoilers: Flush L0 Pseudo Code</summary>

```rust,no_run
fn flush_l0(&self) {
    let _state_lock = self.state_lock.lock();

    let memtable_to_flush;
    let snapshot = {
        let guard = self.state.read();
        memtable_to_flush = guard.imm_memtables.last();
    };

    let sst = memtable_to_flush.flush()?;

    {
        let guard = self.state.write();
        guard.imm_memtables.pop();
        guard.l0_sstables.insert(0, sst);
    };

}
```

</details>

## Task 2: Flush Trigger

In this task, you will need to modify:

```
src/lsm_storage.rs
src/compact.rs
```

When the number of memtables (immutable + mutable) in memory exceeds the `num_memtable_limit` in LSM storage options, you should flush the earliest memtable to the disk. This is done by a flush thread in the background. The flush thread will be started with the `MiniLSM` structure. We have already implemented necessary code to start the thread and properly stop the thread.

In this task, you will need to implement `LsmStorageInner::trigger_flush` in `compact.rs`, and `MiniLsm::close` in `lsm_storage.rs`. `trigger_flush` will be executed every 50 milliseconds. If the number of memtables exceed the limit, you should call `force_flush_next_imm_memtable` to flush a memtable. When the user calls the `close` function, you should wait until the flush thread (and the compaction thread in week 2) to finish.

## Task 3: Filter the SSTs

Now that you have a fully working storage engine, and you can use the mini-lsm-cli to interact with your storage engine.

```shell
cargo run --bin mini-lsm-cli -- --compaction none
```

And then,

```
fill 1000 3000
get 2333
flush
fill 1000 3000
get 2333
flush
get 2333
scan 2000 2333
```

If you fill more data, you can see your flush thread working and automatically flushing the L0 SSTs without using the `flush` command.

And lastly, let us implement a simple optimization on filtering the SSTs before we end this week. Based on the key range that the user provides, we can easily filter out some SSTs that do not contain the key range, so that we do not need to read them in the merge iterator.

In this task, you will need to modify:

```
src/lsm_storage.rs
src/iterators/*
src/lsm_iterator.rs
```

You will need to change your read path functions to skip the SSTs that is impossible to contain the key/key range. You will need to implement `num_active_iterators` for your iterators so that the test cases can do the check on whether your implementation is correct or not. For `MergeIterator` and `TwoMergeIterator`, it is the sum of `num_active_iterators` of all children iterators. Note that if you did not modify the fields in the starter code of `MergeIterator`, remember to also take `MergeIterator::current` into account. For `LsmIterator` and `FusedIterator`, simply return the number of active iterators from the inner iterator.

You can implement helper functions like `range_overlap` and `key_within` to simplify your code.

## Test Your Understanding

* What happens if a user requests to delete a key twice?
* How much memory (or number of blocks) will be loaded into memory at the same time when the iterator is initialized?
* Some crazy users want to *fork* their LSM tree. They want to start the engine to ingest some data, and then fork it, so that they get two identical dataset and then operate on them separately. An easy but not efficient way to implement is to simply copy all SSTs and the in-memory structures to a new directory and start the engine. However, note that we never modify the on-disk files, and we can actually reuse the SST files from the parent engine. How do you think you can implement this fork functionality efficiently without copying data? (Check out [Neon Branching](https://neon.tech/docs/introduction/branching)).
<<<<<<< HEAD
=======
* Imagine you are building a multi-tenant LSM system where you host 10k databases on a single 128GB memory machine. The memtable size limit is set to 256MB. How much memory for memtable do you need for this setup?
  * Obviously, you don't have enough memory for all these memtables. Assume each user still has their own memtable, how can you design the memtable flush policy to make it work? Does it make sense to make all these users share the same memtable (i.e., by encoding a tenant ID as the key prefix)?

>>>>>>> d4651738
We do not provide reference answers to the questions, and feel free to discuss about them in the Discord community.

## Bonus Tasks

* **Implement Write/L0 Stall.** When the number of memtables exceed the maximum number too much, you can stop users from writing to the storage engine. You may also implement write stall for L0 tables in week 2 after you have implemented compactions.
* **Prefix Scan.** You may filter more SSTs by implementing the prefix scan interface and using the prefix information.

{{#include copyright.md}}<|MERGE_RESOLUTION|>--- conflicted
+++ resolved
@@ -124,12 +124,9 @@
 * What happens if a user requests to delete a key twice?
 * How much memory (or number of blocks) will be loaded into memory at the same time when the iterator is initialized?
 * Some crazy users want to *fork* their LSM tree. They want to start the engine to ingest some data, and then fork it, so that they get two identical dataset and then operate on them separately. An easy but not efficient way to implement is to simply copy all SSTs and the in-memory structures to a new directory and start the engine. However, note that we never modify the on-disk files, and we can actually reuse the SST files from the parent engine. How do you think you can implement this fork functionality efficiently without copying data? (Check out [Neon Branching](https://neon.tech/docs/introduction/branching)).
-<<<<<<< HEAD
-=======
 * Imagine you are building a multi-tenant LSM system where you host 10k databases on a single 128GB memory machine. The memtable size limit is set to 256MB. How much memory for memtable do you need for this setup?
   * Obviously, you don't have enough memory for all these memtables. Assume each user still has their own memtable, how can you design the memtable flush policy to make it work? Does it make sense to make all these users share the same memtable (i.e., by encoding a tenant ID as the key prefix)?
 
->>>>>>> d4651738
 We do not provide reference answers to the questions, and feel free to discuss about them in the Discord community.
 
 ## Bonus Tasks
